/*
 * Copyright (C) 2011-2013 Colin Jones
 * Copyright (C) 2014-2022 Valère Monseur
 *
 * Based on code by Matteo Marchesotti
 * Copyright (C) 2007 Matteo Marchesotti <matteo.marchesotti@fsfe.org>
 *
 * cbatticon: a lightweight and fast battery icon that sits in your system tray.
 *
 * This program is free software; you can redistribute it and/or modify
 * it under the terms of the GNU General Public License as published by
 * the Free Software Foundation; either version 2 of the License, or
 * (at your option) any later version.
 *
 * This program is distributed in the hope that it will be useful,
 * but WITHOUT ANY WARRANTY; without even the implied warranty of
 * MERCHANTABILITY or FITNESS FOR A PARTICULAR PURPOSE. See the
 * GNU General Public License for more details.
 *
 * You should have received a copy of the GNU General Public License along
 * with this program. If not, see <http://www.gnu.org/licenses/>.
 */

<<<<<<< HEAD
#define CBATTICON_VERSION_NUMBER 1.6.11
#define CBATTICON_VERSION_STRING "1.6.11"
=======
#define CBATTICON_VERSION_NUMBER 1.6.12
#define CBATTICON_VERSION_STRING "1.6.12"
>>>>>>> 4329a6e7
#define CBATTICON_STRING         "cbatticon"

#include <glib.h>
#include <glib/gi18n.h>
#include <glib/gprintf.h>
#include <glib/gstdio.h>
#include <gtk/gtk.h>
#ifdef WITH_NOTIFY
#include <libnotify/notify.h>
#endif

#include <errno.h>
#include <libintl.h>
#include <locale.h>
#include <math.h>
#include <syslog.h>

static gint get_options (int argc, char **argv);
static gboolean changed_power_supplies (void);
static void get_power_supplies (void);

static gboolean get_sysattr_string (gchar *path, gchar *attribute, gchar **value);
static gboolean get_sysattr_double (gchar *path, gchar *attribute, gdouble *value);

static gboolean get_ac_online (gchar *path, gboolean *online);
static gboolean get_battery_present (gchar *path, gboolean *present);

static gboolean get_battery_status (gint *status);

static gboolean get_battery_full_capacity (gboolean *use_charge, gdouble *capacity);
static gboolean get_battery_remaining_capacity (gboolean use_charge, gdouble *capacity);
static gboolean get_battery_capacity_percentage (gboolean use_charge, gdouble *capacity);
static gboolean get_battery_current_rate (gboolean use_charge, gdouble *rate);

static gboolean get_battery_charge (gboolean remaining, gint *percentage, gint *time);
static gboolean get_battery_time_estimation (gdouble remaining_capacity, gdouble y, gint *time);
static void reset_battery_time_estimation (void);

static void create_tray_icon (void);
static gboolean update_tray_icon (GtkStatusIcon *tray_icon);
static void update_tray_icon_status (GtkStatusIcon *tray_icon);
static void on_tray_icon_click (GtkStatusIcon *tray_icon, gpointer user_data);

#ifdef WITH_NOTIFY
static void notify_message (NotifyNotification **notification, gchar *summary, gchar *body, gint timeout, NotifyUrgency urgency);
#define NOTIFY_MESSAGE(...) notify_message(__VA_ARGS__)
#else
#define NOTIFY_MESSAGE(...)
#endif

static gchar* get_tooltip_string (gchar *battery, gchar *time);
static gchar* get_battery_string (gint state, gint percentage);
static gchar* get_time_string (gint minutes);
static gchar* get_icon_name (gint state, gint percentage);

#define SYSFS_PATH "/sys/class/power_supply"

#define DEFAULT_UPDATE_INTERVAL 5
#define DEFAULT_LOW_LEVEL       20
#define DEFAULT_CRITICAL_LEVEL  5

#define STR_LTH 256

enum {
    UNKNOWN_ICON = 0,
    BATTERY_ICON,
    BATTERY_ICON_SYMBOLIC,
    BATTERY_ICON_NOTIFICATION
};

enum {
    MISSING = 0,
    UNKNOWN,
    CHARGED,
    CHARGING,
    DISCHARGING,
    NOT_CHARGING,
    LOW_LEVEL,
    CRITICAL_LEVEL
};

struct configuration {
    gboolean display_version;
    gboolean debug_output;
    gint     update_interval;
    gint     icon_type;
    gint     low_level;
    gint     critical_level;
    gchar   *command_low_level;
    gchar   *command_critical_level;
    gchar   *command_left_click;
#ifdef WITH_NOTIFY
    gboolean hide_notification;
#endif
    gboolean list_icon_types;
    gboolean list_power_supplies;
} configuration = {
    FALSE,
    FALSE,
    DEFAULT_UPDATE_INTERVAL,
    UNKNOWN_ICON,
    DEFAULT_LOW_LEVEL,
    DEFAULT_CRITICAL_LEVEL,
    NULL,
    NULL,
#ifdef WITH_NOTIFY
    FALSE,
#endif
    FALSE,
    FALSE
};

static gchar *battery_suffix = NULL;
static gchar *battery_path   = NULL;
static gchar *ac_path        = NULL;

/*
 * workaround for limited/bugged batteries/drivers that don't provide current rate
 * the next 4 variables are used to calculate estimated time
 */

static gboolean estimation_needed             = FALSE;
static gdouble  estimation_remaining_capacity = -1;
static gint     estimation_time               = -1;
static GTimer  *estimation_timer              = NULL;

/*
 * command line options function
 */

static gint get_options (int argc, char **argv)
{
    GError *error = NULL;

    gchar *icon_type_string = NULL;
    GOptionContext *option_context;
    GOptionEntry option_entries[] = {
        { "version"               , 'v', 0, G_OPTION_ARG_NONE  , &configuration.display_version       , N_("Display the version")                                      , NULL },
        { "debug"                 , 'd', 0, G_OPTION_ARG_NONE  , &configuration.debug_output          , N_("Display debug information")                                , NULL },
        { "update-interval"       , 'u', 0, G_OPTION_ARG_INT   , &configuration.update_interval       , N_("Set update interval (in seconds)")                         , NULL },
        { "icon-type"             , 'i', 0, G_OPTION_ARG_STRING, &icon_type_string                   , N_("Set icon type ('standard', 'notification' or 'symbolic')")  , NULL },
        { "low-level"             , 'l', 0, G_OPTION_ARG_INT   , &configuration.low_level             , N_("Set low battery level (in percent)")                       , NULL },
        { "critical-level"        , 'r', 0, G_OPTION_ARG_INT   , &configuration.critical_level        , N_("Set critical battery level (in percent)")                  , NULL },
        { "command-low-level"     , 'e', 0, G_OPTION_ARG_STRING, &configuration.command_low_level     , N_("Command to execute when low battery level is reached")     , NULL },
        { "command-critical-level", 'c', 0, G_OPTION_ARG_STRING, &configuration.command_critical_level, N_("Command to execute when critical battery level is reached"), NULL },
        { "command-left-click"    , 'x', 0, G_OPTION_ARG_STRING, &configuration.command_left_click    , N_("Command to execute when left clicking on tray icon")       , NULL },
#ifdef WITH_NOTIFY
        { "hide-notification"      , 'n', 0, G_OPTION_ARG_NONE  , &configuration.hide_notification      , N_("Hide the notification popups")                              , NULL },
#endif
        { "list-icon-types"       , 't', 0, G_OPTION_ARG_NONE  , &configuration.list_icon_types       , N_("List available icon types")                                , NULL },
        { "list-power-supplies"   , 'p', 0, G_OPTION_ARG_NONE  , &configuration.list_power_supplies   , N_("List available power supplies (battery and AC)")           , NULL },
        { NULL }
    };

    option_context = g_option_context_new (_("[BATTERY ID]"));
    g_option_context_add_main_entries (option_context, option_entries, CBATTICON_STRING);

    if (g_option_context_parse (option_context, &argc, &argv, &error) == FALSE) {
        g_printerr (_("Cannot parse command line arguments: %s\n"), error->message);
        g_error_free (error); error = NULL;

        return -1;
    }

    g_option_context_free (option_context);

    /* option : display the version */

    if (configuration.display_version == TRUE) {
        g_print (_("cbatticon: a lightweight and fast battery icon that sits in your system tray\n"));
        g_print (_("version %s\n"), CBATTICON_VERSION_STRING);

        return 0;
    }

    /* option : list available power supplies (battery and AC) */

    if (configuration.list_power_supplies == TRUE) {
        g_print (_("List of available power supplies:\n"));
        get_power_supplies ();

        return 0;
    }

    /* option : list available icon types */

    gtk_init (&argc, &argv); /* gtk is required as from this point */

    #define HAS_STANDARD_ICON_TYPE     gtk_icon_theme_has_icon (gtk_icon_theme_get_default (), "battery-full")
    #define HAS_NOTIFICATION_ICON_TYPE gtk_icon_theme_has_icon (gtk_icon_theme_get_default (), "notification-battery-100")
    #define HAS_SYMBOLIC_ICON_TYPE     gtk_icon_theme_has_icon (gtk_icon_theme_get_default (), "battery-full-symbolic")

    if (configuration.list_icon_types == TRUE) {
        g_print (_("List of available icon types:\n"));
        g_print ("standard\t%s\n"    , HAS_STANDARD_ICON_TYPE     == TRUE ? _("available") : _("unavailable"));
        g_print ("notification\t%s\n", HAS_NOTIFICATION_ICON_TYPE == TRUE ? _("available") : _("unavailable"));
        g_print ("symbolic\t%s\n"    , HAS_SYMBOLIC_ICON_TYPE     == TRUE ? _("available") : _("unavailable"));

        return 0;
    }

    /* option : set icon type */

    if (icon_type_string != NULL) {
        if (g_strcmp0 (icon_type_string, "standard") == 0 && HAS_STANDARD_ICON_TYPE == TRUE)
            configuration.icon_type = BATTERY_ICON;
        else if (g_strcmp0 (icon_type_string, "notification") == 0 && HAS_NOTIFICATION_ICON_TYPE == TRUE)
            configuration.icon_type = BATTERY_ICON_NOTIFICATION;
        else if (g_strcmp0 (icon_type_string, "symbolic") == 0 && HAS_SYMBOLIC_ICON_TYPE == TRUE)
            configuration.icon_type = BATTERY_ICON_SYMBOLIC;
        else g_printerr (_("Unknown icon type: %s\n"), icon_type_string);

        g_free (icon_type_string);
    }

    if (configuration.icon_type == UNKNOWN_ICON) {
        if (HAS_STANDARD_ICON_TYPE == TRUE)
            configuration.icon_type = BATTERY_ICON;
        else if (HAS_NOTIFICATION_ICON_TYPE == TRUE)
            configuration.icon_type = BATTERY_ICON_NOTIFICATION;
        else if (HAS_SYMBOLIC_ICON_TYPE == TRUE)
            configuration.icon_type = BATTERY_ICON_SYMBOLIC;
        else g_printerr (_("No icon type found!\n"));
    }

    /* option : update interval */

    if (configuration.update_interval <= 0) {
        configuration.update_interval = DEFAULT_UPDATE_INTERVAL;
        g_printerr (_("Invalid update interval! It has been reset to default (%d seconds)\n"), DEFAULT_UPDATE_INTERVAL);
    }

    /* option : low and critical levels */

    if (configuration.low_level < 0 || configuration.low_level > 100) {
        configuration.low_level = DEFAULT_LOW_LEVEL;
        g_printerr (_("Invalid low level! It has been reset to default (%d percent)\n"), DEFAULT_LOW_LEVEL);
    }

    if (configuration.critical_level < 0 || configuration.critical_level > 100) {
        configuration.critical_level = DEFAULT_CRITICAL_LEVEL;
        g_printerr (_("Invalid critical level! It has been reset to default (%d percent)\n"), DEFAULT_CRITICAL_LEVEL);
    }

    if (configuration.critical_level > configuration.low_level) {
        configuration.critical_level = DEFAULT_CRITICAL_LEVEL;
        configuration.low_level = DEFAULT_LOW_LEVEL;
        g_printerr (_("Critical level is higher than low level! They have been reset to default\n"));
    }

    return 1;
}

/*
 * sysfs functions
 */

static gboolean changed_power_supplies (void)
{
    GDir *directory;
    const gchar *file;

    static gint old_num_ps = 0;
    static gint old_total_ps = 0;
    gint num_ps = 0;
    gint total_ps = 0;
    gboolean power_supplies_changed;

    directory = g_dir_open (SYSFS_PATH, 0, NULL);
    if (directory != NULL) {
        file = g_dir_read_name (directory);
        while (file != NULL) {
            if (ac_path != NULL && g_str_has_suffix (ac_path, file) == TRUE) {
                num_ps++;
            }

            if (battery_path != NULL && g_str_has_suffix (battery_path, file) == TRUE) {
                num_ps++;
            }

            total_ps++;

            file = g_dir_read_name (directory);
        }

        g_dir_close (directory);
    }

    power_supplies_changed = (num_ps != old_num_ps) || (total_ps != old_total_ps);

    if (configuration.debug_output == TRUE && power_supplies_changed == TRUE) {
        g_printf ("power supplies changed: old total/num ps=%d/%d, new total/num ps=%d/%d\n",
            old_total_ps, old_num_ps, total_ps, num_ps);
    }

    old_num_ps = num_ps;
    old_total_ps = total_ps;

    return power_supplies_changed;
}

static void get_power_supplies (void)
{
    GError *error = NULL;

    GDir *directory;
    const gchar *file;
    gchar *path;
    gchar *sysattr_value;
    gboolean sysattr_status;

    /* reset power supplies information */

    g_free (battery_path); battery_path = NULL;
    g_free (ac_path); ac_path = NULL;

    estimation_needed             = FALSE;
    estimation_remaining_capacity = -1;
    estimation_time               = -1;
    if (estimation_timer != NULL) {
        g_timer_stop (estimation_timer);
        g_timer_destroy (estimation_timer);
        estimation_timer = NULL;
    }

    /* retrieve power supplies information */

    directory = g_dir_open (SYSFS_PATH, 0, &error);
    if (directory != NULL) {
        file = g_dir_read_name (directory);
        while (file != NULL) {
            path = g_build_filename (SYSFS_PATH, file, NULL);
            sysattr_status = get_sysattr_string (path, "type", &sysattr_value);
            if (sysattr_status == TRUE) {

                /* process battery */

                if (g_str_has_prefix (sysattr_value, "Battery") == TRUE &&
                    get_battery_present (path, NULL) == TRUE) {
                    if (configuration.list_power_supplies == TRUE) {
                        gchar *power_supply_id = g_path_get_basename (path);
                        g_print (_("type: %-*.*s\tid: %-*.*s\tpath: %s\n"), 12, 12, _("Battery"), 12, 12, power_supply_id, path);
                        g_free (power_supply_id);
                    }

                    if (battery_path == NULL) {
                        if (battery_suffix == NULL ||
                            g_str_has_suffix (path, battery_suffix) == TRUE) {
                            battery_path = g_strdup (path);

                            /* workaround for limited/bugged batteries/drivers */
                            /* that don't provide current rate                 */

                            if (get_battery_current_rate (FALSE, NULL) == FALSE &&
                                get_battery_current_rate (TRUE, NULL) == FALSE) {
                                estimation_needed = TRUE;
                                estimation_timer = g_timer_new ();

                                if (configuration.debug_output == TRUE) {
                                    g_printf ("workaround: current rate is not available, estimating rate\n");
                                }
                            }

                            if (configuration.debug_output == TRUE) {
                                g_printf ("battery path: %s\n", battery_path);
                            }
                        }
                    }
                }

                /* process AC */

                if (g_str_has_prefix (sysattr_value, "Mains") == TRUE &&
                    get_ac_online (path, NULL) == TRUE) {
                    if (configuration.list_power_supplies == TRUE) {
                        gchar *power_supply_id = g_path_get_basename (path);
                        g_print (_("type: %-*.*s\tid: %-*.*s\tpath: %s\n"), 12, 12, _("AC"), 12, 12, power_supply_id, path);
                        g_free (power_supply_id);
                    }

                    if (ac_path == NULL) {
                        ac_path = g_strdup (path);

                        if (configuration.debug_output == TRUE) {
                            g_printf ("ac path: %s\n", ac_path);
                        }
                    }
                }

                g_free (sysattr_value);
            }

            g_free (path);
            file = g_dir_read_name (directory);
        }

        g_dir_close (directory);
    } else {
        g_printerr (_("Cannot open sysfs directory: %s (%s)\n"), SYSFS_PATH, error->message);
        g_error_free (error); error = NULL;
        return;
    }

    if (configuration.list_power_supplies == FALSE && battery_path == NULL) {
        if (battery_suffix != NULL) {
            g_printerr (_("No battery with suffix %s found!\n"), battery_suffix);
            return;
        }

        if (ac_path == NULL) {
            g_printerr (_("No battery nor AC power supply found!\n"));
            return;
        }
    }
}

static gboolean get_sysattr_string (gchar *path, gchar *attribute, gchar **value)
{
    gchar *sysattr_filename;
    gboolean sysattr_status;

    g_return_val_if_fail (path != NULL, FALSE);
    g_return_val_if_fail (attribute != NULL, FALSE);
    g_return_val_if_fail (value != NULL, FALSE);

    sysattr_filename = g_build_filename (path, attribute, NULL);
    sysattr_status = g_file_get_contents (sysattr_filename, value, NULL, NULL);
    g_free (sysattr_filename);

    return sysattr_status;
}

static gboolean get_sysattr_double (gchar *path, gchar *attribute, gdouble *value)
{
    gchar *sysattr_filename, *sysattr_value;
    gboolean sysattr_status;

    g_return_val_if_fail (path != NULL, FALSE);
    g_return_val_if_fail (attribute != NULL, FALSE);

    sysattr_filename = g_build_filename (path, attribute, NULL);
    sysattr_status = g_file_get_contents (sysattr_filename, &sysattr_value, NULL, NULL);
    g_free (sysattr_filename);

    if (sysattr_status == TRUE) {
        gdouble double_value = g_ascii_strtod (sysattr_value, NULL);

        if (errno != 0 || double_value < 0.01) {
            sysattr_status = FALSE;
        }

        if (value != NULL) {
            *value = double_value;
        }

        g_free (sysattr_value);
    }

    return sysattr_status;
}

static gboolean get_ac_online (gchar *path, gboolean *online)
{
    gchar *sysattr_value;
    gboolean sysattr_status;

    if (path == NULL) {
        return FALSE;
    }

    sysattr_status = get_sysattr_string (path, "online", &sysattr_value);
    if (sysattr_status == TRUE) {
        if (online != NULL) {
            *online = g_str_has_prefix (sysattr_value, "1") ? TRUE : FALSE;
        }

        if (configuration.debug_output == TRUE) {
            g_printf ("ac online: %s", sysattr_value);
        }

        g_free (sysattr_value);
    }

    return sysattr_status;
}

static gboolean get_battery_present (gchar *path, gboolean *present)
{
    gchar *sysattr_value;
    gboolean sysattr_status;

    if (path == NULL) {
        return FALSE;
    }

    sysattr_status = get_sysattr_string (path, "present", &sysattr_value);
    if (sysattr_status == TRUE) {
        if (present != NULL) {
            *present = g_str_has_prefix (sysattr_value, "1") ? TRUE : FALSE;
        }

        if (configuration.debug_output == TRUE) {
            g_printf ("battery present: %s", sysattr_value);
        }

        g_free (sysattr_value);
    }

    return sysattr_status;
}

static gboolean get_battery_status (gint *status)
{
    gchar *sysattr_value;
    gboolean sysattr_status;

    g_return_val_if_fail (status != NULL, FALSE);

    sysattr_status = get_sysattr_string (battery_path, "status", &sysattr_value);
    if (sysattr_status == TRUE) {
        if (g_str_has_prefix (sysattr_value, "Charging") == TRUE)
            *status = CHARGING;
        else if (g_str_has_prefix (sysattr_value, "Discharging") == TRUE)
            *status = DISCHARGING;
        else if (g_str_has_prefix (sysattr_value, "Not charging") == TRUE)
            *status = NOT_CHARGING;
        else if (g_str_has_prefix (sysattr_value, "Full") == TRUE)
            *status = CHARGED;
        else
            *status = UNKNOWN;

        if (configuration.debug_output == TRUE) {
            g_printf ("battery status: %d - %s", *status, sysattr_value);
        }

        g_free (sysattr_value);
    }

    return sysattr_status;
}

static gboolean get_battery_full_capacity (gboolean *use_charge, gdouble *capacity)
{
    gboolean sysattr_status;

    g_return_val_if_fail (use_charge != NULL, FALSE);
    g_return_val_if_fail (capacity != NULL, FALSE);

    sysattr_status = get_sysattr_double (battery_path, "energy_full", capacity);
    *use_charge = FALSE;

    if (sysattr_status == FALSE) {
        sysattr_status = get_sysattr_double (battery_path, "charge_full", capacity);
        *use_charge = TRUE;
    }

    return sysattr_status;
}

static gboolean get_battery_remaining_capacity (gboolean use_charge, gdouble *capacity)
{
    g_return_val_if_fail (capacity != NULL, FALSE);

    if (use_charge == FALSE) {
        return get_sysattr_double (battery_path, "energy_now", capacity);
    } else {
        return get_sysattr_double (battery_path, "charge_now", capacity);
    }
}

static gboolean get_battery_capacity_percentage (gboolean use_charge, gdouble *capacity)
{
    g_return_val_if_fail (capacity != NULL, FALSE);
    return get_sysattr_double (battery_path, "capacity", capacity);
}

static gboolean get_battery_current_rate (gboolean use_charge, gdouble *rate)
{
    if (use_charge == FALSE) {
        return get_sysattr_double (battery_path, "power_now", rate);
    } else {
        return get_sysattr_double (battery_path, "current_now", rate);
    }
}

/*
 * computation functions
 */

static gboolean get_battery_charge (gboolean remaining, gint *percentage, gint *time)
{
    gdouble full_capacity, remaining_capacity, current_rate;
    gboolean use_charge;

    g_return_val_if_fail (percentage != NULL, FALSE);

    if (get_battery_full_capacity (&use_charge, &full_capacity) == FALSE) {
        if (configuration.debug_output == TRUE) {
            g_printf ("full capacity: %s\n", "unavailable");
        }

        return FALSE;
    }

    if (get_battery_remaining_capacity (use_charge, &remaining_capacity) == FALSE) {
        if (get_battery_capacity_percentage (use_charge, &remaining_capacity) == FALSE) {
            if (configuration.debug_output == TRUE) {
                g_printf ("remaining capacity: %s\n", "unavailable");
            }
            return FALSE;
        }
        // Remaining capacity is percentage, extract the actual remaining capacity
        remaining_capacity = remaining_capacity * (full_capacity/100.0);
    }

    *percentage = (gint)fmin (floor (remaining_capacity / full_capacity * 100.0), 100.0);

    if (time == NULL) {
        return TRUE;
    }

    if (estimation_needed == TRUE) {
        if (remaining == TRUE) {
            return get_battery_time_estimation (remaining_capacity, 0, time);
        } else {
            return get_battery_time_estimation (remaining_capacity, full_capacity, time);
        }
    }

    if (get_battery_current_rate (use_charge, &current_rate) == FALSE) {
        if (configuration.debug_output == TRUE) {
            g_printf ("current rate: %s\n", "unavailable");
        }

        return FALSE;
    }

    if (remaining == TRUE) {
        *time = (gint)(remaining_capacity / current_rate * 60.0);
    } else {
        *time = (gint)((full_capacity - remaining_capacity) / current_rate * 60.0);
    }

    return TRUE;
}

static gboolean get_battery_time_estimation (gdouble remaining_capacity, gdouble y, gint *time)
{
    if (estimation_remaining_capacity == -1) {
        estimation_remaining_capacity = remaining_capacity;
    }

    /*
     * y = mx + b ... x = (y - b) / m
     * solving for when y = 0 (discharging) or full_capacity (charging)
     */

    if (remaining_capacity != estimation_remaining_capacity) {
        gdouble estimation_elapsed = g_timer_elapsed (estimation_timer, NULL);
        gdouble estimation_current_rate = (remaining_capacity - estimation_remaining_capacity) / estimation_elapsed;
        gdouble estimation_seconds = (y - remaining_capacity) / estimation_current_rate;

        *time = (gint)(estimation_seconds / 60.0);

        estimation_remaining_capacity = remaining_capacity;
        estimation_time               = *time;
        g_timer_start (estimation_timer);
    } else {
        *time = estimation_time;
    }

    return TRUE;
}

static void reset_battery_time_estimation (void)
{
    estimation_remaining_capacity = -1;
    estimation_time               = -1;
    g_timer_start (estimation_timer);
}

/*
 * tray icon functions
 */

static void create_tray_icon (void)
{
    GtkStatusIcon *tray_icon = gtk_status_icon_new ();

    gtk_status_icon_set_tooltip_text (tray_icon, CBATTICON_STRING);
    gtk_status_icon_set_visible (tray_icon, TRUE);

    update_tray_icon (tray_icon);
    g_timeout_add_seconds (configuration.update_interval, (GSourceFunc)update_tray_icon, (gpointer)tray_icon);
    g_signal_connect (G_OBJECT (tray_icon), "activate", G_CALLBACK (on_tray_icon_click), NULL);
}

static gboolean update_tray_icon (GtkStatusIcon *tray_icon)
{
    g_return_val_if_fail (tray_icon != NULL, FALSE);

    update_tray_icon_status (tray_icon);

    return TRUE;
}

static void update_tray_icon_status (GtkStatusIcon *tray_icon)
{
    GError *error = NULL;

    gboolean battery_present = FALSE;
    gboolean ac_online       = FALSE;

    gint battery_status            = -1;
    static gint old_battery_status = -1;

    /* battery statuses:                                      */
    /* not present => ac_only, battery_missing                */
    /* present     => charging, charged, discharging, unknown */
    /* (present and not present are exclusive)                */

    static gboolean ac_only                = FALSE;
    static gboolean battery_low            = FALSE;
    static gboolean battery_critical       = FALSE;
    static gboolean spawn_command_low      = FALSE;
    static gboolean spawn_command_critical = FALSE;

    gint percentage, time;
    gchar *battery_string, *time_string;

#ifdef WITH_NOTIFY
    static NotifyNotification *notification = NULL;
#endif

    /* update power supplies */

    if (changed_power_supplies () == TRUE)
    {
        get_power_supplies ();

        old_battery_status = -1;

        ac_only                = FALSE;
        battery_low            = FALSE;
        battery_critical       = FALSE;
        spawn_command_low      = FALSE;
        spawn_command_critical = FALSE;
    }

    /* update tray icon for AC only */

    if (battery_path == NULL) {
        if (ac_only == FALSE) {
            ac_only = TRUE;

            NOTIFY_MESSAGE (&notification, _("AC only, no battery!"), NULL, NOTIFY_EXPIRES_NEVER, NOTIFY_URGENCY_NORMAL);

            gtk_status_icon_set_tooltip_text (tray_icon, _("AC only, no battery!"));
            gtk_status_icon_set_from_icon_name (tray_icon, "ac-adapter");
        }

        return;
    }

    /* update tray icon for battery */

    if (get_battery_present (battery_path, &battery_present) == FALSE) {
        return;
    }

    if (battery_present == FALSE) {
        battery_status = MISSING;
    } else {
        if (get_battery_status (&battery_status) == FALSE) {
            return;
        }

        /* workaround for limited/bugged batteries/drivers */
        /* that unduly return unknown status               */

        if (battery_status == UNKNOWN && get_ac_online (ac_path, &ac_online) == TRUE) {
            if (ac_online == TRUE) {
                battery_status = CHARGING;

                if (get_battery_charge (FALSE, &percentage, NULL) == TRUE && percentage >= 99) {
                    battery_status = CHARGED;
                }
            } else {
                battery_status = DISCHARGING;
            }
        }
    }

    #define HANDLE_BATTERY_STATUS(PCT,TIM,EXP,URG)                                                          \
                                                                                                            \
            percentage = PCT;                                                                               \
                                                                                                            \
            battery_string = get_battery_string (battery_status, percentage);                               \
            time_string    = get_time_string (TIM);                                                         \
                                                                                                            \
            if (old_battery_status != battery_status) {                                                     \
                old_battery_status  = battery_status;                                                       \
                NOTIFY_MESSAGE (&notification, battery_string, time_string, EXP, URG);                      \
            }                                                                                               \
                                                                                                            \
            gtk_status_icon_set_tooltip_text (tray_icon, get_tooltip_string (battery_string, time_string)); \
            gtk_status_icon_set_from_icon_name (tray_icon, get_icon_name (battery_status, percentage));

    switch (battery_status) {
        case MISSING:
            HANDLE_BATTERY_STATUS (0, -1, NOTIFY_EXPIRES_NEVER, NOTIFY_URGENCY_NORMAL)
            break;

        case UNKNOWN:
            HANDLE_BATTERY_STATUS (0, -1, NOTIFY_EXPIRES_DEFAULT, NOTIFY_URGENCY_NORMAL)
            break;

        case CHARGED:
            HANDLE_BATTERY_STATUS (100, -1, NOTIFY_EXPIRES_DEFAULT, NOTIFY_URGENCY_NORMAL)
            break;

        case CHARGING:
            if (old_battery_status != CHARGING && estimation_needed == TRUE) {
                reset_battery_time_estimation ();
            }

            if (get_battery_charge (FALSE, &percentage, &time) == FALSE) {
                return;
            }

            HANDLE_BATTERY_STATUS (percentage, time, NOTIFY_EXPIRES_DEFAULT, NOTIFY_URGENCY_NORMAL)
            break;

        case DISCHARGING:
        case NOT_CHARGING:
            if (old_battery_status != DISCHARGING && estimation_needed == TRUE) {
                reset_battery_time_estimation ();
            }

            if (get_battery_charge (TRUE, &percentage, &time) == FALSE) {
                return;
            }

            battery_string = get_battery_string (battery_status, percentage);
            time_string    = get_time_string (time);

            if (old_battery_status != DISCHARGING) {
                old_battery_status  = DISCHARGING;
                NOTIFY_MESSAGE (&notification, battery_string, time_string, NOTIFY_EXPIRES_DEFAULT, NOTIFY_URGENCY_NORMAL);

                battery_low            = FALSE;
                battery_critical       = FALSE;
                spawn_command_low      = FALSE;
                spawn_command_critical = FALSE;
            }

            if (battery_low == FALSE && percentage <= configuration.low_level) {
                battery_low = TRUE;

                battery_string = get_battery_string (LOW_LEVEL, percentage);
                NOTIFY_MESSAGE (&notification, battery_string, time_string, NOTIFY_EXPIRES_NEVER, NOTIFY_URGENCY_NORMAL);

                spawn_command_low = TRUE;
            }

            if (battery_critical == FALSE && percentage <= configuration.critical_level) {
                battery_critical = TRUE;

                battery_string = get_battery_string (CRITICAL_LEVEL, percentage);
                NOTIFY_MESSAGE (&notification, battery_string, time_string, NOTIFY_EXPIRES_NEVER, NOTIFY_URGENCY_CRITICAL);

                spawn_command_critical = TRUE;
            }

            gtk_status_icon_set_tooltip_text (tray_icon, get_tooltip_string (battery_string, time_string));
            gtk_status_icon_set_from_icon_name (tray_icon, get_icon_name (battery_status, percentage));

            if (spawn_command_low == TRUE) {
                spawn_command_low = FALSE;

                if (configuration.command_low_level != NULL) {
                    syslog (LOG_CRIT, _("Spawning low battery level command in 5 seconds: %s"), configuration.command_low_level);
                    g_usleep (G_USEC_PER_SEC * 5);

                    if (get_battery_status (&battery_status) == TRUE) {
                        if (battery_status != DISCHARGING && battery_status != NOT_CHARGING) {
                            syslog (LOG_NOTICE, _("Skipping low battery level command, no longer discharging"));
                            return;
                        }
                    }

                    if (g_spawn_command_line_async (configuration.command_low_level, &error) == FALSE) {
                        syslog (LOG_CRIT, _("Cannot spawn low battery level command: %s\n"), error->message);

                        g_printerr (_("Cannot spawn low battery level command: %s\n"), error->message);
                        g_error_free (error); error = NULL;

#ifdef WITH_NOTIFY
                        static NotifyNotification *spawn_notification = NULL;
                        NOTIFY_MESSAGE (&spawn_notification, _("Cannot spawn low battery level command!"), configuration.command_low_level, NOTIFY_EXPIRES_NEVER, NOTIFY_URGENCY_CRITICAL);
#endif
                    }
                }
            }

            if (spawn_command_critical == TRUE) {
                spawn_command_critical = FALSE;

                if (configuration.command_critical_level != NULL) {
                    syslog (LOG_CRIT, _("Spawning critical battery level command in 30 seconds: %s"), configuration.command_critical_level);
                    g_usleep (G_USEC_PER_SEC * 30);

                    if (get_battery_status (&battery_status) == TRUE) {
                        if (battery_status != DISCHARGING && battery_status != NOT_CHARGING) {
                            syslog (LOG_NOTICE, _("Skipping critical battery level command, no longer discharging"));
                            return;
                        }
                    }

                    if (g_spawn_command_line_async (configuration.command_critical_level, &error) == FALSE) {
                        syslog (LOG_CRIT, _("Cannot spawn critical battery level command: %s\n"), error->message);

                        g_printerr (_("Cannot spawn critical battery level command: %s\n"), error->message);
                        g_error_free (error); error = NULL;

#ifdef WITH_NOTIFY
                        static NotifyNotification *spawn_notification = NULL;
                        NOTIFY_MESSAGE (&spawn_notification, _("Cannot spawn critical battery level command!"), configuration.command_critical_level, NOTIFY_EXPIRES_NEVER, NOTIFY_URGENCY_CRITICAL);
#endif
                    }
                }
            }
            break;
    }
}

static void on_tray_icon_click (GtkStatusIcon *tray_icon, gpointer user_data)
{
    GError *error = NULL;

    if (configuration.command_left_click != NULL) {
        if (g_spawn_command_line_async (configuration.command_left_click, &error) == FALSE) {
            syslog (LOG_ERR, _("Cannot spawn left click command: %s\n"), error->message);

            g_printerr (_("Cannot spawn left click command: %s\n"), error->message);
            g_error_free (error); error = NULL;

#ifdef WITH_NOTIFY
            static NotifyNotification *spawn_notification = NULL;
            NOTIFY_MESSAGE (&spawn_notification, _("Cannot spawn left click command!"), configuration.command_left_click, NOTIFY_EXPIRES_DEFAULT, NOTIFY_URGENCY_CRITICAL);
#endif
        }
    }
}

#ifdef WITH_NOTIFY
static void notify_message (NotifyNotification **notification, gchar *summary, gchar *body, gint timeout, NotifyUrgency urgency)
{
    g_return_if_fail (notification != NULL);
    g_return_if_fail (summary != NULL);

    if (configuration.hide_notification == TRUE) {
        return;
    }

    if (*notification == NULL) {
#if NOTIFY_CHECK_VERSION (0, 7, 0)
        *notification = notify_notification_new (summary, body, NULL);
#else
        *notification = notify_notification_new (summary, body, NULL, NULL);
#endif
    } else {
        notify_notification_update (*notification, summary, body, NULL);
    }

    notify_notification_set_timeout (*notification, timeout);
    notify_notification_set_urgency (*notification, urgency);
    notify_notification_show (*notification, NULL);
}
#endif

static gchar* get_tooltip_string (gchar *battery, gchar *time)
{
    static gchar tooltip_string[STR_LTH];

    tooltip_string[0] = '\0';

    g_return_val_if_fail (battery != NULL, tooltip_string);

    g_strlcpy (tooltip_string, battery, STR_LTH);

    if (configuration.debug_output == TRUE) {
        g_printf ("tooltip: %s\n", battery);
    }

    if (time != NULL) {
        g_strlcat (tooltip_string, "\n", STR_LTH);
        g_strlcat (tooltip_string, time, STR_LTH);

        if (configuration.debug_output == TRUE) {
            g_printf ("tooltip: %s\n", time);
        }
    }

    return tooltip_string;
}

static gchar* get_battery_string (gint state, gint percentage)
{
    static gchar battery_string[STR_LTH];

    switch (state) {
        case MISSING:
            g_strlcpy (battery_string, _("Battery is missing!"), STR_LTH);
            break;

        case UNKNOWN:
            g_strlcpy (battery_string, _("Battery status is unknown!"), STR_LTH);
            break;

        case CHARGED:
            g_strlcpy (battery_string, _("Battery is charged!"), STR_LTH);
            break;

        case DISCHARGING:
            g_snprintf (battery_string, STR_LTH, _("Battery is discharging (%i%% remaining)"), percentage);
            break;

        case NOT_CHARGING:
            g_snprintf (battery_string, STR_LTH, _("Battery is not charging (%i%% remaining)"), percentage);
            break;

        case LOW_LEVEL:
            g_snprintf (battery_string, STR_LTH, _("Battery level is low! (%i%% remaining)"), percentage);
            break;

        case CRITICAL_LEVEL:
            g_snprintf (battery_string, STR_LTH, _("Battery level is critical! (%i%% remaining)"), percentage);
            break;

        case CHARGING:
            g_snprintf (battery_string, STR_LTH, _("Battery is charging (%i%%)"), percentage);
            break;

        default:
            battery_string[0] = '\0';
            break;
    }

    if (configuration.debug_output == TRUE) {
        g_printf ("battery string: %s\n", battery_string);
    }

    return battery_string;
}

static gchar* get_time_string (gint minutes)
{
    static gchar time_string[STR_LTH];
    static gchar minutes_string[STR_LTH];
    gint hours;

    if (minutes < 0) {
        return NULL;
    }

    hours   = minutes / 60;
    minutes = minutes % 60;

    if (hours > 0) {
        g_sprintf (minutes_string, g_dngettext (NULL, "%d minute", "%d minutes", minutes), minutes);
        g_sprintf (time_string, g_dngettext (NULL, "%d hour, %s remaining", "%d hours, %s remaining", hours), hours, minutes_string);
    } else {
        g_sprintf (time_string, g_dngettext (NULL, "%d minute remaining", "%d minutes remaining", minutes), minutes);
    }

    if (configuration.debug_output == TRUE) {
        g_printf ("time string: %s\n", time_string);
    }

    return time_string;
}

static gchar* get_icon_name (gint state, gint percentage)
{
    static gchar icon_name[STR_LTH];

    if (configuration.icon_type == BATTERY_ICON_NOTIFICATION) {
        g_strlcpy (icon_name, "notification-battery", STR_LTH);
    } else {
        g_strlcpy (icon_name, "battery", STR_LTH);
    }

    if (state == MISSING || state == UNKNOWN) {
        if (configuration.icon_type == BATTERY_ICON_NOTIFICATION) {
            g_strlcat (icon_name, "-empty", STR_LTH);
        } else {
            g_strlcat (icon_name, "-missing", STR_LTH);
        }
    } else {
        if (configuration.icon_type == BATTERY_ICON_NOTIFICATION) {
                 if (percentage <= 20)  g_strlcat (icon_name, "-020", STR_LTH);
            else if (percentage <= 40)  g_strlcat (icon_name, "-040", STR_LTH);
            else if (percentage <= 60)  g_strlcat (icon_name, "-060", STR_LTH);
            else if (percentage <= 80)  g_strlcat (icon_name, "-080", STR_LTH);
            else                        g_strlcat (icon_name, "-100", STR_LTH);

                 if (state == CHARGING) g_strlcat (icon_name, "-plugged", STR_LTH);
            else if (state == CHARGED)  g_strlcat (icon_name, "-plugged", STR_LTH);
        } else {
                 if (percentage <= 20)  g_strlcat (icon_name, "-caution", STR_LTH);
            else if (percentage <= 40)  g_strlcat (icon_name, "-low", STR_LTH);
            else if (percentage <= 80)  g_strlcat (icon_name, "-good", STR_LTH);
            else                        g_strlcat (icon_name, "-full", STR_LTH);

                 if (state == CHARGING) g_strlcat (icon_name, "-charging", STR_LTH);
            else if (state == CHARGED)  g_strlcat (icon_name, "-charged", STR_LTH);
        }
    }

    if (configuration.icon_type == BATTERY_ICON_SYMBOLIC) {
        g_strlcat (icon_name, "-symbolic", STR_LTH);
    }

    if (configuration.debug_output == TRUE) {
        g_printf ("icon name: %s\n", icon_name);
    }

    return icon_name;
}

int main (int argc, char **argv)
{
    gint ret;

    setlocale (LC_ALL, "");
    bindtextdomain (CBATTICON_STRING, NLSDIR);
    bind_textdomain_codeset (CBATTICON_STRING, "UTF-8");
    textdomain (CBATTICON_STRING);

    ret = get_options (argc, argv);
    if (ret <= 0) {
        return ret;
    }

#ifdef WITH_NOTIFY
    if (configuration.hide_notification == FALSE) {
        if (notify_init (CBATTICON_STRING) == FALSE) {
            return -1;
        }
    }
#endif

    if (argc > 1) {
        battery_suffix = argv[1];
    }

    get_power_supplies();
    create_tray_icon ();
    gtk_main();

    return 0;
}<|MERGE_RESOLUTION|>--- conflicted
+++ resolved
@@ -21,13 +21,8 @@
  * with this program. If not, see <http://www.gnu.org/licenses/>.
  */
 
-<<<<<<< HEAD
-#define CBATTICON_VERSION_NUMBER 1.6.11
-#define CBATTICON_VERSION_STRING "1.6.11"
-=======
-#define CBATTICON_VERSION_NUMBER 1.6.12
-#define CBATTICON_VERSION_STRING "1.6.12"
->>>>>>> 4329a6e7
+#define CBATTICON_VERSION_NUMBER 1.6.13
+#define CBATTICON_VERSION_STRING "1.6.13"
 #define CBATTICON_STRING         "cbatticon"
 
 #include <glib.h>
